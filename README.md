--- conflicted
+++ resolved
@@ -31,11 +31,8 @@
 - YouTube
 - SoundCloud
 - MediaCCC
-<<<<<<< HEAD
+- PeerTube (no P2P)
 - bandcamp
-=======
-- PeerTube (no P2P)
->>>>>>> 4aaf123f
 
 ## License
 
