--- conflicted
+++ resolved
@@ -1,17 +1,13 @@
 package org.schabi.newpipe.extractor;
 
-<<<<<<< HEAD
+import java.util.Arrays;
+import java.util.Collections;
+import java.util.List;
+
+import org.schabi.newpipe.extractor.services.media_ccc.MediaCCCService;
 import org.schabi.newpipe.extractor.services.peertube.PeertubeService;
-=======
-import org.schabi.newpipe.extractor.services.media_ccc.MediaCCCService;
->>>>>>> aa4f03a3
 import org.schabi.newpipe.extractor.services.soundcloud.SoundcloudService;
 import org.schabi.newpipe.extractor.services.youtube.YoutubeService;
-
-import java.util.List;
-
-import static java.util.Arrays.asList;
-import static java.util.Collections.unmodifiableList;
 
 /*
  * Copyright (C) Christian Schabesberger 2018 <chris.schabesberger@mailbox.org>
@@ -41,26 +37,19 @@
 
     public static final YoutubeService YouTube;
     public static final SoundcloudService SoundCloud;
-<<<<<<< HEAD
     public static final PeertubeService PeerTube; 
-=======
     public static final MediaCCCService MediaCCC;
->>>>>>> aa4f03a3
 
     /**
      * When creating a new service, put this service in the end of this list,
      * and give it the next free id.
      */
-    private static final List<StreamingService> SERVICES = unmodifiableList(
-            asList(
+    private static final List<StreamingService> SERVICES = Collections.unmodifiableList(
+            Arrays.asList(
                     YouTube = new YoutubeService(0),
                     SoundCloud = new SoundcloudService(1),
-<<<<<<< HEAD
-                    PeerTube = new PeertubeService(2)
-                    
-=======
-                    MediaCCC = new MediaCCCService(2)
->>>>>>> aa4f03a3
+                    PeerTube = new PeertubeService(2),
+                    MediaCCC = new MediaCCCService(3)
             ));
 
     /**
